--- conflicted
+++ resolved
@@ -160,16 +160,7 @@
 
 /// A newtype wrapper for leaves and internal nodes in the Orchard
 /// incremental note commitment tree.
-<<<<<<< HEAD
-#[derive(Copy, Clone, Debug)]
-=======
-///
-/// This wraps a CtOption<pallas::Base> because Sinsemilla hashes
-/// can produce a bottom value which needs to be accounted for in
-/// the production of a Merkle root. Leaf nodes are always wrapped
-/// with the `Some` constructor.
 #[derive(Copy, Clone, Debug, PartialEq, Eq, PartialOrd, Ord)]
->>>>>>> a5f701f3
 pub struct MerkleHashOrchard(pallas::Base);
 
 impl MerkleHashOrchard {
@@ -199,28 +190,6 @@
     }
 }
 
-<<<<<<< HEAD
-/// This instance should only be used for hash table key comparisons.
-impl std::cmp::PartialEq for MerkleHashOrchard {
-    fn eq(&self, other: &Self) -> bool {
-        self.0.ct_eq(&other.0).into()
-    }
-}
-
-/// This instance should only be used for hash table key comparisons.
-impl std::cmp::Eq for MerkleHashOrchard {}
-
-/// This instance should only be used for hash table key hashing.
-impl std::hash::Hash for MerkleHashOrchard {
-    fn hash<H: std::hash::Hasher>(&self, state: &mut H) {
-        <Option<pallas::Base>>::from(self.0)
-            .map(|b| b.to_repr())
-            .hash(state)
-    }
-}
-
-=======
->>>>>>> a5f701f3
 impl ConditionallySelectable for MerkleHashOrchard {
     fn conditional_select(a: &Self, b: &Self, choice: Choice) -> Self {
         MerkleHashOrchard(pallas::Base::conditional_select(&a.0, &b.0, choice))
